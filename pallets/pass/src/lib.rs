#![cfg_attr(not(feature = "std"), no_std)]

//! # Pallet Pass
//!
//! > TODO: Update with [spec](https://hackmd.io/@pandres95/pallet-pass) document once complete

use frame_support::{
    pallet_prelude::*,
    traits::{
        schedule::{v3::Named, DispatchTime},
        Randomness,
    },
};
use frame_system::pallet_prelude::*;
use sp_core::blake2_256;
use sp_runtime::traits::{Dispatchable, Hash, TrailingZeroInput};
use sp_std::fmt::Debug;

#[cfg(feature = "runtime-benchmarks")]
pub mod benchmarking;

#[cfg(test)]
mod mock;
#[cfg(test)]
mod tests;

use fc_traits_authn::{AuthenticateError, AuthenticationMethod, Registrar, RegistrarError};

mod types;
pub use types::*;

pub mod weights;
pub use weights::*;

pub use pallet::*;

#[frame_support::pallet]
pub mod pallet {
    use fc_traits_authn::DeviceId;
    use frame_support::PalletId;
    use frame_system::RawOrigin;

    use super::*;

    #[pallet::config]
    pub trait Config<I: 'static = ()>: frame_system::Config {
        type RuntimeEvent: From<Event<Self, I>>
            + IsType<<Self as frame_system::Config>::RuntimeEvent>;

        type RuntimeCall: Parameter
            + Dispatchable<RuntimeOrigin = Self::RuntimeOrigin>
            + Debug
            + From<Call<Self, I>>
            + From<frame_system::Call<Self>>;

        type WeightInfo: WeightInfo;

        type AuthenticationMethod: Parameter + Into<Box<dyn AuthenticationMethod>>;

        type Registrar: fc_traits_authn::Registrar<AccountIdOf<Self>, AccountName<Self, I>>;

        type Randomness: Randomness<<Self as frame_system::Config>::Hash, BlockNumberFor<Self>>;

        type Scheduler: Named<
            BlockNumberFor<Self>,
            <Self as Config<I>>::RuntimeCall,
            Self::PalletsOrigin,
        >;

        type PalletsOrigin: From<frame_system::Origin<Self>>;

        #[pallet::constant]
        type PalletId: Get<PalletId>;

        /// The maximum lenght for an account name
        #[pallet::constant]
        type MaxAccountNameLen: Get<u32>;

        /// The maximum size a device descriptor can contain
        #[pallet::constant]
        type MaxDeviceDescriptorLen: Get<u32>;

        /// The maximum amount of devices per account
        #[pallet::constant]
        type MaxDevicesPerAccount: Get<u32>;

        /// The maximum duration of a session
        #[pallet::constant]
        type MaxSessionDuration: Get<BlockNumberFor<Self>>;

        /// The maximum duration after an uninitialized account is unreserved
        #[pallet::constant]
        type UninitializedTimeout: Get<BlockNumberFor<Self>>;

        // /// Constant maximum number of blocks allowed to keep alive a session
        // #[pallet::constant]
        // type MaxDuration: Get<BlockNumberFor<Self>>;
        #[pallet::constant]
        type ModForBlockNumber: Get<u32>;
    }

    #[pallet::pallet]
    pub struct Pallet<T, I = ()>(_);

    // Storage
    #[pallet::storage]
    pub type Accounts<T: Config<I>, I: 'static = ()> =
        StorageMap<_, Blake2_128Concat, AccountName<T, I>, AccountOf<T>>;
    #[pallet::storage]
    pub type Devices<T: Config<I>, I: 'static = ()> =
        StorageMap<_, Blake2_128Concat, DeviceId, (AccountName<T, I>, DeviceDescriptor<T, I>)>;
    #[pallet::storage]
    pub type AccountDevices<T: Config<I>, I: 'static = ()> = StorageMap<
        _,
        Blake2_128Concat,
        AccountName<T, I>,
        BoundedVec<DeviceId, T::MaxDevicesPerAccount>,
        ValueQuery,
    >;
    #[pallet::storage]
    pub type Sessions<T: Config<I>, I: 'static = ()> =
        StorageMap<_, Blake2_128Concat, AccountIdOf<T>, (AccountName<T, I>, BlockNumberFor<T>)>; // Maybe could be a good idea modifying AccountIdOf to have extra padding so no other account can match with this

    #[pallet::event]
    #[pallet::generate_deposit(pub(super) fn deposit_event)]
    pub enum Event<T: Config<I>, I: 'static = ()> {
        Registered {
            account_name: AccountName<T, I>,
            account_id: AccountIdOf<T>,
        },
        AddedDevice {
            account_name: AccountName<T, I>,
            device_id: DeviceId,
        },
        Claimed {
            account_name: AccountName<T, I>,
        },
        SessionCreated {
            session_key: AccountIdOf<T>,
            until: BlockNumberFor<T>,
        },
    }

    #[pallet::error]
    pub enum Error<T, I = ()> {
        AlreadyRegistered,
        CannotClaim,
        RegistrarCannotInitialize,
        DeviceNotFound,
        InvalidDeviceForAuthenticationMethod,
        ChallengeFailed,
        ExceedsMaxDevices,
        AccountNotFound,
        SessionNotFound,
        ExpiredSession,
        Uninitialized,
        DeviceNotFound,
    }

    #[pallet::call(weight(<T as Config<I>>::WeightInfo))]
    impl<T: Config<I>, I: 'static> Pallet<T, I> {
        /// Register an account
        #[pallet::call_index(0)]
        pub fn register(
            origin: OriginFor<T>,
            account_name: AccountName<T, I>,
            authentication_method: T::AuthenticationMethod,
            device: DeviceDescriptor<T, I>,
            challenge_response: Vec<u8>,
        ) -> DispatchResult {
            ensure_signed(origin)?;
            let account_id = Self::account_id_for(&account_name);

            ensure!(
                !Accounts::<T, I>::contains_key(account_name.clone()),
                Error::<T, I>::AlreadyRegistered
            );
            let account = Account::new(
                account_id.clone(),
                if frame_system::Pallet::<T>::account_exists(&account_id) {
                    AccountStatus::Active
                } else {
                    AccountStatus::Uninitialized
                },
            );

            if account.is_uninitialized() {
                Self::schedule_unreserve(&account_name)?;
            }

            Accounts::<T, I>::insert(account_name.clone(), account.clone());

            Self::deposit_event(
                Event::<T, I>::Registered {
                    account_name: account_name.clone(),
                    account_id: account_id.clone(),
                }
                .into(),
            );

            let authentication_method: Box<dyn AuthenticationMethod> = authentication_method.into();
            let device_id = authentication_method
                .get_device_id(device.to_vec())
                .ok_or(Error::<T, I>::InvalidDeviceForAuthenticationMethod)?;

            Self::do_authenticate(&authentication_method, &device, &challenge_response)?;
            Self::do_add_device(&account_name, device_id, device)?;

            Ok(())
        }

        /// Call to claim an Account
        #[pallet::call_index(1)]
        // #[pallet::feeless_if()]
        pub fn claim(
            origin: OriginFor<T>,
            account_name: AccountName<T, I>,
            authentication_method: T::AuthenticationMethod,
            device: DeviceDescriptor<T, I>,
            challenge_response: Vec<u8>,
        ) -> DispatchResult {
            // Ensures that the function is called by a signed origin
            let who = ensure_signed(origin)?;

            // Attempt to claim the account with the provided name and caller as the claimer
            T::Registrar::claim(&account_name, &who).map_err(|e| match e {
                RegistrarError::CannotClaim => Error::<T, I>::CannotClaim,
                RegistrarError::CannotInitialize => Error::<T, I>::RegistrarCannotInitialize,
                RegistrarError::AlreadyRegistered => Error::<T, I>::AlreadyRegistered,
            })?;
            Self::create_account(&account_name.clone().into())?;

            Self::deposit_event(
                Event::<T, I>::Claimed {
                    account_name: account_name.clone(),
                }
                .into(),
            );

            let authentication_method: Box<dyn AuthenticationMethod> = authentication_method.into();
            let device_id = authentication_method
                .get_device_id(device.to_vec())
                .ok_or(Error::<T, I>::InvalidDeviceForAuthenticationMethod)?;

            Self::do_authenticate(&authentication_method, &device, &challenge_response)?;
            Self::do_add_device(&account_name, device_id, device)?;

            Ok(())
        }

        #[pallet::call_index(2)]
        pub fn unreserve_uninitialized_account(
            origin: OriginFor<T>,
            account_name: AccountName<T, I>,
        ) -> DispatchResult {
            ensure_root(origin)?;
            Accounts::<T, I>::try_mutate(account_name.clone(), |maybe_account| {
                log::trace!("Maybe Account for {account_name:?}? {maybe_account:?}");
                if let Some(Account { account_id, status }) = maybe_account {
                    if frame_system::Pallet::<T>::account_exists(account_id) {
                        log::trace!("Removing exists, not removing account");
                        *status = AccountStatus::Active;
                        return Ok(());
                    }

                    log::trace!("Removing account");
                    for device_id in AccountDevices::<T, I>::get(account_name.clone()) {
                        Devices::<T, I>::remove(device_id);
                    }
                    AccountDevices::<T, I>::remove(account_name.clone());
                    *maybe_account = None;

                    return Ok(());
                }

                Ok(())
            })
        }

        #[pallet::call_index(3)]
        pub fn authenticate(
            origin: OriginFor<T>,
            account_name: AccountName<T, I>,
            authentication_method: T::AuthenticationMethod,
            device_id: DeviceId,
<<<<<<< HEAD
            challenge_response: Vec<u8>,
            duration: Option<BlockNumberFor<T>>,
=======
            authentication_proof: Vec<u8>,
            new_session_key: AccountIdOf<T>,
            maybe_duration: Option<BlockNumberFor<T>>,
>>>>>>> 171cf93c
        ) -> DispatchResult {
            let _who = ensure_signed(origin)?;

            // Check account name exist
            ensure!(
                Accounts::<T, I>::contains_key(account_name.clone()),
                Error::<T, I>::AccountNotFound
            );

<<<<<<< HEAD
            let authentication_method: Box<dyn AuthenticationMethod> = authentication_method.into();
            let (device_account_name, device) =
                Devices::<T, I>::get(device_id.clone()).ok_or(Error::<T, I>::DeviceNotFound)?;
=======
            let block_number = frame_system::Pallet::<T>::block_number();
            // Get the device from storage
            let (ac_name_from_dev_id, dev_descript_from_dev_id) =
                Devices::<T, I>::get(&device_id).ok_or(Error::<T, I>::DeviceNotFound)?;
            ensure!(
                ac_name_from_dev_id == account_name,
                Error::<T, I>::AccountNotFound
            );

            authentication_method
                .into()
                .authenticate(
                    dev_descript_from_dev_id.to_vec(),
                    T::Randomness::random(&Encode::encode(&T::PalletId::get()))
                        .0
                        .as_ref(),
                    &authentication_proof,
                )
                .map_err(|_| Error::<T, I>::ChallengeFailed)?;

            // Create the new session
            let session_duration = maybe_duration
                .unwrap_or(T::MaxSessionDuration::get())
                .max(T::MaxSessionDuration::get());

            Sessions::<T, I>::insert(
                new_session_key.clone(),
                (account_name, block_number + session_duration),
            );
>>>>>>> 171cf93c

            ensure!(
                account_name == device_account_name,
                Error::<T, I>::AccountNotFound
            );
            Self::do_authenticate(&authentication_method, &device, &challenge_response)?;
            Self::do_add_session(&who, &account_name, duration);

            // Finish
            Ok(())
        }

        /// Call to claim an Account
        #[pallet::call_index(4)]
        // #[pallet::feeless_if()]
        pub fn add_device(
            origin: OriginFor<T>,
            account_name: AccountName<T, I>,
            authentication_method: T::AuthenticationMethod,
<<<<<<< HEAD
            device: DeviceDescriptor<T, I>,
            challenge_response: Vec<u8>,
        ) -> DispatchResult {
            let session_account_name = Self::ensure_signer_is_valid_session(origin)?;
            ensure!(
                account_name == session_account_name,
                Error::<T, I>::AccountNotFound,
            );

            let authentication_method: Box<dyn AuthenticationMethod> = authentication_method.into();
            let device_id = authentication_method
                .get_device_id(device.clone().to_vec())
                .ok_or(Error::<T, I>::InvalidDeviceForAuthenticationMethod)?;

            Self::do_authenticate(&authentication_method, &device, &challenge_response)?;
            Self::do_add_device(&account_name, device_id, device)?;
=======
            device_id: DeviceId,
            authentication_proof: Vec<u8>,
        ) -> DispatchResult {
            // Ensures that the function is called by a signed origin
            let _who = ensure_signed(origin)?;

            // Check account name exist
            ensure!(
                Accounts::<T, I>::contains_key(account_name.clone()),
                Error::<T, I>::AccountNotFound
            );

            // <Validate device>
            let auth_method: Box<dyn AuthenticationMethod> = authentication_method.into();

            // Verify signature of device
            auth_method
                .authenticate(
                    device_id.to_vec(),
                    T::Randomness::random(&Encode::encode(&T::PalletId::get()))
                        .0
                        .as_ref(),
                    &authentication_proof[..],
                )
                .map_err(|_| Error::<T, I>::ChallengeFailed)?;

            // <Add device>
            AccountDevices::<T, I>::try_append(account_name.clone(), device_id)
                .map_err(|_| Error::<T, I>::ExceedsMaxDevices)?;
            // </Add device>
>>>>>>> 171cf93c

            Ok(())
        }

        #[pallet::call_index(5)]
        pub fn dispatch(
            origin: OriginFor<T>,
            call: Box<RuntimeCallFor<T>>,
<<<<<<< HEAD
            maybe_authentication: Option<(
                AccountName<T, I>,
                T::AuthenticationMethod,
                DeviceId,
                Vec<u8>,
            )>,
            maybe_next_session_key: Option<AccountIdOf<T>>,
        ) -> DispatchResult {
            let account_name =
                if let Some((account_name, authentication_method, device_id, payload_challenge)) =
                    maybe_authentication
                {
                    let (device_account_name, device) =
                        Devices::<T, I>::get(device_id).ok_or(Error::<T, I>::DeviceNotFound)?;
                    ensure!(
                        device_account_name == account_name,
                        Error::<T, I>::AccountNotFound
                    );

                    let authentication_method: Box<dyn AuthenticationMethod> =
                        authentication_method.into();

                    Self::do_authenticate(&authentication_method, &device, &payload_challenge)?;
                    account_name
                } else {
                    Self::ensure_signer_is_valid_session(origin)?
                };
=======
            maybe_authentication: Option<(AccountName<T, I>, T::AuthenticationMethod, DeviceId)>,
            _maybe_next_session_key: Option<AccountIdOf<T>>,
        ) -> DispatchResult {
            let who = ensure_signed(origin)?;

            // Authentication logic (if provided)
            if let Some((_account_name, authenticator, _device_id)) = maybe_authentication {
                // Commented while add_device is not implemented.
                // let (_, device) = Devices::<T, I>::get(device_id)
                //     .ok_or(Error::<T, I>::InvalidDeviceForAuthenticationMethod)?;
                let device = DeviceDescriptor::<T, I>::default();
>>>>>>> 171cf93c

            let Account { account_id, status } = Accounts::<T, I>::get(account_name.clone())
                .ok_or(Error::<T, I>::AccountNotFound)?;
            ensure!(
                status == AccountStatus::Active,
                Error::<T, I>::Uninitialized
            );

<<<<<<< HEAD
            if let Some(next_session_key) = maybe_next_session_key {
                Self::do_add_session(
                    &next_session_key,
                    &account_name,
                    Some(T::MaxSessionDuration::get()),
                );
=======
                // This has to be rethought, what would a real challenge look like? Do we pass a challenge instead?
                let challenge = T::Randomness::random(&Encode::encode(&T::PalletId::get()))
                    .0
                    .as_ref()
                    .to_vec();

                // Same as above, what would a real payload look like?
                let payload = challenge.clone();

                authenticator
                    .authenticate(device.to_vec(), &challenge, &payload)
                    .map_err(|_| Error::<T, I>::ChallengeFailed)?;
>>>>>>> 171cf93c
            }

            // Re-dispatch the call on behalf of the caller.
            let res = call.dispatch(RawOrigin::Signed(account_id).into());
            // Turn the result from the `dispatch` into our expected `DispatchResult` type.
            res.map(|_| ()).map_err(|e| e.error)
        }
    }
}

impl<T: Config<I>, I: 'static> Pallet<T, I> {
    pub fn account_id_for(account_name: &AccountName<T, I>) -> AccountIdOf<T> {
        let hashed = <T as frame_system::Config>::Hashing::hash(&account_name);
        Decode::decode(&mut TrailingZeroInput::new(hashed.as_ref()))
            .expect("All byte sequences are valid `AccountIds`; qed")
    }

    pub(crate) fn create_account(account_name: &AccountName<T, I>) -> DispatchResult {
        Accounts::<T, I>::try_mutate(account_name.clone(), |maybe_account| {
            if maybe_account.is_none() {
                *maybe_account = Some(Account {
                    account_id: Self::account_id_for(account_name),
                    status: AccountStatus::Active,
                });
                Ok(())
            } else {
                Err(Error::<T, I>::AlreadyRegistered.into())
            }
        })
    }

    pub(crate) fn schedule_name_from_account_id(account_name: &AccountName<T, I>) -> [u8; 32] {
        blake2_256(&account_name.to_vec())
    }

    pub(crate) fn schedule_unreserve(account_name: &AccountName<T, I>) -> DispatchResult {
        T::Scheduler::schedule_named(
            Self::schedule_name_from_account_id(account_name),
            DispatchTime::After(T::UninitializedTimeout::get()),
            None,
            0u8,
            frame_system::Origin::<T>::Root.into(),
            frame_support::traits::Bounded::Inline(BoundedVec::truncate_from(
                <T as Config<I>>::RuntimeCall::from(
                    Call::<T, I>::unreserve_uninitialized_account {
                        account_name: account_name.clone(),
                    },
                )
                .encode(),
            )),
        )?;

        Ok(())
    }

    pub(crate) fn ensure_signer_is_valid_session(
        origin: OriginFor<T>,
    ) -> Result<AccountName<T, I>, DispatchError> {
        let who = ensure_signed(origin)?;

        let (account_name, until) =
            Sessions::<T, I>::get(&who).ok_or(Error::<T, I>::SessionNotFound)?;
        if frame_system::Pallet::<T>::block_number() > until {
            // Clean the expired session logic here
            // Error… just because
            return Err(Error::<T, I>::ExpiredSession.into());
        }

        Ok(account_name)
    }

    pub(crate) fn do_authenticate(
        authentication_method: &Box<dyn AuthenticationMethod>,
        device: &DeviceDescriptor<T, I>,
        challenge_response: &Vec<u8>,
    ) -> DispatchResult {
        authentication_method
            .authenticate(
                device.clone().to_vec(),
                T::Randomness::random(&Encode::encode(&T::PalletId::get()))
                    .0
                    .as_ref(),
                challenge_response,
            )
            .map_err(|e| match e {
                AuthenticateError::ChallengeFailed => Error::<T, I>::ChallengeFailed.into(),
            })
    }

    pub(crate) fn do_add_device(
        account_name: &AccountName<T, I>,
        device_id: DeviceId,
        device: DeviceDescriptor<T, I>,
    ) -> DispatchResult {
        AccountDevices::<T, I>::try_append(account_name.clone(), device_id)
            .map_err(|_| Error::<T, I>::ExceedsMaxDevices)?;
        Devices::<T, I>::insert(device_id, (account_name.clone(), device));

        Self::deposit_event(
            Event::<T, I>::AddedDevice {
                account_name: account_name.clone(),
                device_id,
            }
            .into(),
        );
        Ok(())
    }

    pub(crate) fn do_add_session(
        session_key: &AccountIdOf<T>,
        account_name: &AccountName<T, I>,
        duration: Option<BlockNumberFor<T>>,
    ) {
        let block_number = frame_system::Pallet::<T>::block_number();
        let session_duration = duration
            .unwrap_or(T::MaxSessionDuration::get())
            .max(T::MaxSessionDuration::get());
        let until = block_number + session_duration;

        Sessions::<T, I>::insert(session_key.clone(), (account_name.clone(), until));

        Self::deposit_event(
            Event::<T, I>::SessionCreated {
                session_key: session_key.clone(),
                until,
            }
            .into(),
        );
    }
}<|MERGE_RESOLUTION|>--- conflicted
+++ resolved
@@ -146,7 +146,6 @@
         AlreadyRegistered,
         CannotClaim,
         RegistrarCannotInitialize,
-        DeviceNotFound,
         InvalidDeviceForAuthenticationMethod,
         ChallengeFailed,
         ExceedsMaxDevices,
@@ -283,16 +282,10 @@
             account_name: AccountName<T, I>,
             authentication_method: T::AuthenticationMethod,
             device_id: DeviceId,
-<<<<<<< HEAD
             challenge_response: Vec<u8>,
             duration: Option<BlockNumberFor<T>>,
-=======
-            authentication_proof: Vec<u8>,
-            new_session_key: AccountIdOf<T>,
-            maybe_duration: Option<BlockNumberFor<T>>,
->>>>>>> 171cf93c
         ) -> DispatchResult {
-            let _who = ensure_signed(origin)?;
+            let who = ensure_signed(origin)?;
 
             // Check account name exist
             ensure!(
@@ -300,41 +293,9 @@
                 Error::<T, I>::AccountNotFound
             );
 
-<<<<<<< HEAD
             let authentication_method: Box<dyn AuthenticationMethod> = authentication_method.into();
             let (device_account_name, device) =
                 Devices::<T, I>::get(device_id.clone()).ok_or(Error::<T, I>::DeviceNotFound)?;
-=======
-            let block_number = frame_system::Pallet::<T>::block_number();
-            // Get the device from storage
-            let (ac_name_from_dev_id, dev_descript_from_dev_id) =
-                Devices::<T, I>::get(&device_id).ok_or(Error::<T, I>::DeviceNotFound)?;
-            ensure!(
-                ac_name_from_dev_id == account_name,
-                Error::<T, I>::AccountNotFound
-            );
-
-            authentication_method
-                .into()
-                .authenticate(
-                    dev_descript_from_dev_id.to_vec(),
-                    T::Randomness::random(&Encode::encode(&T::PalletId::get()))
-                        .0
-                        .as_ref(),
-                    &authentication_proof,
-                )
-                .map_err(|_| Error::<T, I>::ChallengeFailed)?;
-
-            // Create the new session
-            let session_duration = maybe_duration
-                .unwrap_or(T::MaxSessionDuration::get())
-                .max(T::MaxSessionDuration::get());
-
-            Sessions::<T, I>::insert(
-                new_session_key.clone(),
-                (account_name, block_number + session_duration),
-            );
->>>>>>> 171cf93c
 
             ensure!(
                 account_name == device_account_name,
@@ -354,7 +315,6 @@
             origin: OriginFor<T>,
             account_name: AccountName<T, I>,
             authentication_method: T::AuthenticationMethod,
-<<<<<<< HEAD
             device: DeviceDescriptor<T, I>,
             challenge_response: Vec<u8>,
         ) -> DispatchResult {
@@ -371,38 +331,6 @@
 
             Self::do_authenticate(&authentication_method, &device, &challenge_response)?;
             Self::do_add_device(&account_name, device_id, device)?;
-=======
-            device_id: DeviceId,
-            authentication_proof: Vec<u8>,
-        ) -> DispatchResult {
-            // Ensures that the function is called by a signed origin
-            let _who = ensure_signed(origin)?;
-
-            // Check account name exist
-            ensure!(
-                Accounts::<T, I>::contains_key(account_name.clone()),
-                Error::<T, I>::AccountNotFound
-            );
-
-            // <Validate device>
-            let auth_method: Box<dyn AuthenticationMethod> = authentication_method.into();
-
-            // Verify signature of device
-            auth_method
-                .authenticate(
-                    device_id.to_vec(),
-                    T::Randomness::random(&Encode::encode(&T::PalletId::get()))
-                        .0
-                        .as_ref(),
-                    &authentication_proof[..],
-                )
-                .map_err(|_| Error::<T, I>::ChallengeFailed)?;
-
-            // <Add device>
-            AccountDevices::<T, I>::try_append(account_name.clone(), device_id)
-                .map_err(|_| Error::<T, I>::ExceedsMaxDevices)?;
-            // </Add device>
->>>>>>> 171cf93c
 
             Ok(())
         }
@@ -411,7 +339,6 @@
         pub fn dispatch(
             origin: OriginFor<T>,
             call: Box<RuntimeCallFor<T>>,
-<<<<<<< HEAD
             maybe_authentication: Option<(
                 AccountName<T, I>,
                 T::AuthenticationMethod,
@@ -439,19 +366,6 @@
                 } else {
                     Self::ensure_signer_is_valid_session(origin)?
                 };
-=======
-            maybe_authentication: Option<(AccountName<T, I>, T::AuthenticationMethod, DeviceId)>,
-            _maybe_next_session_key: Option<AccountIdOf<T>>,
-        ) -> DispatchResult {
-            let who = ensure_signed(origin)?;
-
-            // Authentication logic (if provided)
-            if let Some((_account_name, authenticator, _device_id)) = maybe_authentication {
-                // Commented while add_device is not implemented.
-                // let (_, device) = Devices::<T, I>::get(device_id)
-                //     .ok_or(Error::<T, I>::InvalidDeviceForAuthenticationMethod)?;
-                let device = DeviceDescriptor::<T, I>::default();
->>>>>>> 171cf93c
 
             let Account { account_id, status } = Accounts::<T, I>::get(account_name.clone())
                 .ok_or(Error::<T, I>::AccountNotFound)?;
@@ -460,27 +374,12 @@
                 Error::<T, I>::Uninitialized
             );
 
-<<<<<<< HEAD
             if let Some(next_session_key) = maybe_next_session_key {
                 Self::do_add_session(
                     &next_session_key,
                     &account_name,
                     Some(T::MaxSessionDuration::get()),
                 );
-=======
-                // This has to be rethought, what would a real challenge look like? Do we pass a challenge instead?
-                let challenge = T::Randomness::random(&Encode::encode(&T::PalletId::get()))
-                    .0
-                    .as_ref()
-                    .to_vec();
-
-                // Same as above, what would a real payload look like?
-                let payload = challenge.clone();
-
-                authenticator
-                    .authenticate(device.to_vec(), &challenge, &payload)
-                    .map_err(|_| Error::<T, I>::ChallengeFailed)?;
->>>>>>> 171cf93c
             }
 
             // Re-dispatch the call on behalf of the caller.
