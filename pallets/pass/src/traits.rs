--- conflicted
+++ resolved
@@ -1,8 +1,9 @@
 use crate::DeviceId;
 use impl_trait_for_tuples::impl_for_tuples;
 
-pub enum ClaimError {
+pub enum RegistrarError {
     CannotClaim,
+    AlreadyRegistered,
 }
 
 pub enum AuthenticateError {
@@ -20,21 +21,20 @@
 }
 
 pub trait Registrar<AccountId, AccountName> {
-    fn claim(account_name: &AccountName, claimer: &AccountId) -> Result<(), ClaimError>;
+    fn claim(account_name: &AccountName, claimer: &AccountId) -> Result<(), RegistrarError>;
     fn claimer_pays_fees(account_name: &AccountName, claimer: &AccountId) -> bool;
 }
 
-<<<<<<< HEAD
 #[impl_for_tuples(64)]
 impl<AccountId, AccountName> Registrar<AccountId, AccountName> for Tuple {
-    fn claim(account_name: &AccountName, claimer: &AccountId) -> Result<(), ClaimError> {
+    fn claim(account_name: &AccountName, claimer: &AccountId) -> Result<(), RegistrarError> {
         for_tuples!(#(
             match Tuple::claim(account_name, claimer) {
                 Ok(_) => return Ok(()),
                 _ => ()
             }
         )*);
-        Err(ClaimError::CannotClaim)
+        Err(RegistrarError::CannotClaim)
     }
     fn claimer_pays_fees(account_name: &AccountName, claimer: &AccountId) -> bool {
         for_tuples!(#(
@@ -45,14 +45,4 @@
         )*);
         true
     }
-}
-=======
-// impl<AccountId, AccountName> Registrar<AccountId, AccountName> for () {
-//     fn claim(_account_name: AccountName, _claimer: AccountId) -> Result<(), ClaimError> {
-//         Err(ClaimError::CannotClaim)
-//     }
-//     fn claimer_pays_fees(_account_name: AccountName, _claimer: AccountId) -> bool {
-//         true
-//     }
-// }
->>>>>>> 1f0fc09b
+}