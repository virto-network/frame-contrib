--- conflicted
+++ resolved
@@ -252,7 +252,6 @@
     #[test]
     fn it_works() {
         new_test_ext().execute_with(|| {
-<<<<<<< HEAD
             let challenge_response =
                 RandomnessFromBlockNumber::random(&Encode::encode(&PassPalletId::get()))
                     .0
@@ -260,10 +259,6 @@
                     .to_vec();
             let block_number = System::block_number();
             let duration = 10;
-=======
-            let session_key: AccountId = AccountId::new([3u8; 32]);
-            let maybe_duration = Some(10);
->>>>>>> 171cf93c
 
             assert_ok!(Pass::register(
                 RuntimeOrigin::signed(SIGNER),
@@ -278,28 +273,14 @@
                 AccountName::get(),
                 MockAuthenticationMethods::DummyAuthenticationMethod,
                 THE_DEVICE,
-<<<<<<< HEAD
                 challenge_response,
                 Some(duration),
-=======
-                RandomnessFromBlockNumber::random(&Encode::encode(&PassPalletId::get()))
-                    .0
-                    .as_bytes()
-                    .to_vec(),
-                session_key.clone(),
-                maybe_duration,
->>>>>>> 171cf93c
             ));
 
             System::assert_has_event(
                 Event::<Test>::SessionCreated {
-<<<<<<< HEAD
                     session_key: OTHER,
                     until: block_number + duration,
-=======
-                    session_key: session_key,
-                    until: maybe_duration.unwrap().clone(),
->>>>>>> 171cf93c
                 }
                 .into(),
             );
