--- conflicted
+++ resolved
@@ -5,31 +5,19 @@
 repository = "https://github.com/virto-network/frame-contrib.git"
 
 [workspace.dependencies]
-<<<<<<< HEAD
-	codec = { package = "parity-scale-codec", version = "3.6.4", default-features = false, features = [
-		"derive",
-	] }
-	scale-info = { version = "2.10.0", default-features = false, features = [
-		"derive",
-	] }
-	serde = { version = "1.0.188" }
-	env_logger = { version = "0.11.3" }
-	log = { version = "0.4.21" }
-	impl-trait-for-tuples = { version = "0.2.2" }
-
-	fc-traits-authn = { path = "./traits/authn", default-features = false }
-	fc-traits-tracks = { path = "./traits/tracks", default-features = false }
-=======
 codec = {package = "parity-scale-codec", version = "3.6.12", default-features = false, features = [
   "derive",
 ]}
+env_logger = {version = "0.11.3"}
+impl-trait-for-tuples = {version = "0.2.2"}
+log = {version = "0.4.21"}
 scale-info = {version = "2.11.3", default-features = false, features = [
   "derive",
 ]}
 serde = {version = "1.0.203"}
 
+fc-traits-authn = {path = "./traits/authn", default-features = false}
 fc-traits-tracks = {path = "./traits/tracks", default-features = false}
->>>>>>> b55ec4aa
 
 frame-benchmarking = {git = "https://github.com/virto-network/polkadot-sdk", branch = "release-virto-v1.13.0", default-features = false}
 frame-support = {git = "https://github.com/virto-network/polkadot-sdk", branch = "release-virto-v1.13.0", default-features = false}
@@ -40,36 +28,21 @@
 sp-runtime = {git = "https://github.com/virto-network/polkadot-sdk", branch = "release-virto-v1.13.0", default-features = false}
 sp-std = {git = "https://github.com/virto-network/polkadot-sdk", branch = "release-virto-v1.13.0", default-features = false}
 
-<<<<<<< HEAD
-	pallet-babe = { git = "https://github.com/virto-network/polkadot-sdk", branch = "release-virto-v1.5.0", default-features = false }
-	pallet-balances = { git = "https://github.com/virto-network/polkadot-sdk", branch = "release-virto-v1.5.0", default-features = false }
-	pallet-preimage = { git = "https://github.com/virto-network/polkadot-sdk", branch = "release-virto-v1.5.0", default-features = false }
-	pallet-referenda = { git = "https://github.com/virto-network/polkadot-sdk", branch = "release-virto-v1.5.0", default-features = false }
-	pallet-scheduler = { git = "https://github.com/virto-network/polkadot-sdk", branch = "release-virto-v1.5.0", default-features = false }
-	pallet-timestamp = { git = "https://github.com/virto-network/polkadot-sdk", branch = "release-virto-v1.5.0", default-features = false }
-=======
+pallet-babe = {git = "https://github.com/virto-network/polkadot-sdk", branch = "release-virto-v1.13.0", default-features = false}
 pallet-balances = {git = "https://github.com/virto-network/polkadot-sdk", branch = "release-virto-v1.13.0", default-features = false}
 pallet-nfts = {git = "https://github.com/virto-network/polkadot-sdk", branch = "release-virto-v1.13.0", default-features = false}
 pallet-preimage = {git = "https://github.com/virto-network/polkadot-sdk", branch = "release-virto-v1.13.0", default-features = false}
 pallet-referenda = {git = "https://github.com/virto-network/polkadot-sdk", branch = "release-virto-v1.13.0", default-features = false}
 pallet-scheduler = {git = "https://github.com/virto-network/polkadot-sdk", branch = "release-virto-v1.13.0", default-features = false}
->>>>>>> b55ec4aa
+pallet-timestamp = {git = "https://github.com/virto-network/polkadot-sdk", branch = "release-virto-v1.5.0", default-features = false}
 
 [workspace]
 members = [
-<<<<<<< HEAD
-	"pallets/pass",
-	"pallets/referenda-tracks",
-	"pallets/template",
-	"traits/authn",
-	"traits/memberships",
-	"traits/tracks",
-]
-=======
+  "pallets/pass",
   "pallets/referenda-tracks",
   "pallets/template",
+  "traits/authn",
   "traits/memberships",
   "traits/tracks",
 ]
-resolver = "2"
->>>>>>> b55ec4aa
+resolver = "2"